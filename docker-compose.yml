version: '3'
services:

<<<<<<< HEAD
#  remote-driver:
#      build: cscontrol/remote-driver
#      image: cscontrol/remote-driver
#      restart: always
#      ports:
#        - 4444:4444
#      networks:
#        - my-network

  test-backend:
    build: testmgr/test-backend
    image: test/test-backend
    restart: always
    ports:
      - 5001:5001
    networks:
      - my-network


  test-ui-dashboard:
    build: testmgr/test-ui-dashboard
    image: test/test-ui-dashboard
    restart: always
    ports:
      - 80:8082
    networks:
      - my-network
=======
#  test-backend:
#    build: test-backend
#    image: test/test-backend
#    restart: always
#    ports:
#      - 5001:5001
#    networks:
#      - my-network
#
#
#  test-ui-dashboard:
#    build: test-ui-dashboard
#    image: test/test-ui-dashboard
#    restart: always
#    ports:
#      - 80:8082
#    networks:
#      - my-network

  api-server:
      build: dashboard/apiserver
      image: db/apiserver
      restart: always
      ports:
        - 18898:18898
      networks:
        - my-network
>>>>>>> e121297b

  delta-test-ui-dashboard:
      build: cscontrol/delta-test-ui-dashboard
      image: test/delta-test--ui-dashboard
      restart: always
      ports:
        - 8083:8083
      networks:
        - my-network

  delta-test-backend:
      build: cscontrol/delta-test-backend
      image: test/delta-test-backend
      restart: always
      ports:
        - 5002:5002
      networks:
        - my-network

#  firefox:
#      image: selenium/node-firefox:3.8.1-erbium
#      volumes:
#        - /dev/shm:/dev/shm
#      depends_on:
#        - hub
#      environment:
#        HUB_HOST: hub
#      networks:
#        - my-network

  chrome:
      image: selenium/node-chrome:3.8.1-erbium
      volumes:
        - /dev/shm:/dev/shm
      depends_on:
        - hub
      environment:
        HUB_HOST: hub
      networks:
        - my-network

  hub:
    image: selenium/hub:3.8.1-erbium
    ports:
      - 4444:4444
    networks:
      - my-network

networks:
    my-network:
      # driver: overlay
      driver: bridge



#test:
#  image: registry.aliyuncs.com/denverdino/selenium-test
#  links:
#    - hub
#    - firefox
#    - chrome

<|MERGE_RESOLUTION|>--- conflicted
+++ resolved
@@ -1,15 +1,5 @@
 version: '3'
 services:
-
-<<<<<<< HEAD
-#  remote-driver:
-#      build: cscontrol/remote-driver
-#      image: cscontrol/remote-driver
-#      restart: always
-#      ports:
-#        - 4444:4444
-#      networks:
-#        - my-network
 
   test-backend:
     build: testmgr/test-backend
@@ -20,7 +10,6 @@
     networks:
       - my-network
 
-
   test-ui-dashboard:
     build: testmgr/test-ui-dashboard
     image: test/test-ui-dashboard
@@ -29,25 +18,6 @@
       - 80:8082
     networks:
       - my-network
-=======
-#  test-backend:
-#    build: test-backend
-#    image: test/test-backend
-#    restart: always
-#    ports:
-#      - 5001:5001
-#    networks:
-#      - my-network
-#
-#
-#  test-ui-dashboard:
-#    build: test-ui-dashboard
-#    image: test/test-ui-dashboard
-#    restart: always
-#    ports:
-#      - 80:8082
-#    networks:
-#      - my-network
 
   api-server:
       build: dashboard/apiserver
@@ -57,7 +27,6 @@
         - 18898:18898
       networks:
         - my-network
->>>>>>> e121297b
 
   delta-test-ui-dashboard:
       build: cscontrol/delta-test-ui-dashboard
@@ -110,13 +79,3 @@
     my-network:
       # driver: overlay
       driver: bridge
-
-
-
-#test:
-#  image: registry.aliyuncs.com/denverdino/selenium-test
-#  links:
-#    - hub
-#    - firefox
-#    - chrome
-
