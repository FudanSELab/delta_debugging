<<<<<<< HEAD
		

istio admin:		
https://istio.io/docs/tasks/telemetry/using-istio-dashboard.html

Prometheus add-on：
https://prometheus.io/

Grafana add-on：
https://grafana.com/

=======
istio admin:
    https://istio.io/docs/tasks/telemetry/using-istio-dashboard.html

Steps:
    1.Install istio in the kubernetes cluster and deploy an application;
    2.Install the Prometheus add-on:
        kubectl apply -f prometheus.yaml
    3.Execute the following command:
        kubectl apply -f grafana.yaml
    4.Verify that the service is running:
        kubectl -n istio-system get svc grafana
    5.Open the Istio Dashboard via the Grafana UI:
        kubectl -n istio-system port-forward $(kubectl -n istio-system get pod -l app=grafana -o jsonpath='{.items[0].metadata.name}') 3000:31009 &
    6.Visit http://localhost:31009/dashboard/db/istio-dashboard in web browser
>>>>>>> 49cd3fff

<|MERGE_RESOLUTION|>--- conflicted
+++ resolved
@@ -1,16 +1,5 @@
-<<<<<<< HEAD
+
 		
-
-istio admin:		
-https://istio.io/docs/tasks/telemetry/using-istio-dashboard.html
-
-Prometheus add-on：
-https://prometheus.io/
-
-Grafana add-on：
-https://grafana.com/
-
-=======
 istio admin:
     https://istio.io/docs/tasks/telemetry/using-istio-dashboard.html
 
@@ -25,5 +14,13 @@
     5.Open the Istio Dashboard via the Grafana UI:
         kubectl -n istio-system port-forward $(kubectl -n istio-system get pod -l app=grafana -o jsonpath='{.items[0].metadata.name}') 3000:31009 &
     6.Visit http://localhost:31009/dashboard/db/istio-dashboard in web browser
->>>>>>> 49cd3fff
 
+
+
+Prometheus add-on：
+https://prometheus.io/
+
+Grafana add-on：
+https://grafana.com/
+
+
