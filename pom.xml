<project xmlns="http://maven.apache.org/POM/4.0.0" xmlns:xsi="http://www.w3.org/2001/XMLSchema-instance"
		 xsi:schemaLocation="http://maven.apache.org/POM/4.0.0 http://maven.apache.org/xsd/maven-4.0.0.xsd">
	<modelVersion>4.0.0</modelVersion>

	<groupId>org.services</groupId>
	<artifactId>ts-test-service</artifactId>
	<version>0.1.0</version>
	<packaging>pom</packaging>
	<name>ts-test-service-cluster</name>

	<parent>
        <groupId>org.springframework.boot</groupId>
        <artifactId>spring-boot-starter-parent</artifactId>
        <version>1.5.3.RELEASE</version>
    </parent>

	<modules>
<<<<<<< HEAD
		<module>testmgr/test-backend</module>
		<module>cscontrol/delta-test-backend</module>
=======
		<!--<module>test-backend</module>-->
        <module>dashboard/apiserver</module>
>>>>>>> e121297b
    </modules>

	<dependencies>

		<dependency>
			<groupId>org.springframework.boot</groupId>
			<artifactId>spring-boot-starter-web</artifactId>
		</dependency>
<<<<<<< HEAD

=======
>>>>>>> e121297b

		<dependency>
			<groupId>org.springframework.boot</groupId>
			<artifactId>spring-boot-starter-integration</artifactId>
		</dependency>

        <dependency>
            <groupId>org.springframework.boot</groupId>
            <artifactId>spring-boot-starter-aop</artifactId>
        </dependency>

        <dependency>
            <groupId>org.springframework.boot</groupId>
            <artifactId>spring-boot-starter-actuator</artifactId>
        </dependency>

    </dependencies>

</project><|MERGE_RESOLUTION|>--- conflicted
+++ resolved
@@ -15,13 +15,12 @@
     </parent>
 
 	<modules>
-<<<<<<< HEAD
+
 		<module>testmgr/test-backend</module>
 		<module>cscontrol/delta-test-backend</module>
-=======
 		<!--<module>test-backend</module>-->
         <module>dashboard/apiserver</module>
->>>>>>> e121297b
+
     </modules>
 
 	<dependencies>
@@ -30,10 +29,6 @@
 			<groupId>org.springframework.boot</groupId>
 			<artifactId>spring-boot-starter-web</artifactId>
 		</dependency>
-<<<<<<< HEAD
-
-=======
->>>>>>> e121297b
 
 		<dependency>
 			<groupId>org.springframework.boot</groupId>
